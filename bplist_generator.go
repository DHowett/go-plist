package plist

import (
	"encoding/binary"
	"errors"
	"fmt"
	"io"
	"time"
	"unicode/utf16"

	"howett.net/plist/cf"
)

func bplistMinimumIntSize(n uint64) int {
	switch {
	case n <= uint64(0xff):
		return 1
	case n <= uint64(0xffff):
		return 2
	case n <= uint64(0xffffffff):
		return 4
	default:
		return 8
	}
}

func bplistValueShouldUnique(pval cf.Value) bool {
	switch pval.(type) {
	case cf.String, *cf.Number, *cf.Real, cf.Date, cf.Data:
		return true
	}
	return false
}

type bplistGenerator struct {
	writer   *countedWriter
	objmap   map[interface{}]uint64 // maps pValue.Hash()es to object locations
	objtable []cf.Value
	trailer  bplistTrailer
}

func (p *bplistGenerator) flattenPlistValue(pval cf.Value) {
	key := pval.Hash()
	if bplistValueShouldUnique(pval) {
		if _, ok := p.objmap[key]; ok {
			return
		}
	}

	p.objmap[key] = uint64(len(p.objtable))
	p.objtable = append(p.objtable, pval)

	switch pval := pval.(type) {
	case *cf.Dictionary:
		// TODO(DH): this sorts every time (!)
		pval.Range(func(i int, k string, v cf.Value) {
			p.flattenPlistValue(cf.String(k))
		})
		pval.Range(func(i int, k string, v cf.Value) {
			p.flattenPlistValue(v)
		})
	case cf.Array:
		pval.Range(func(i int, v cf.Value) {
			p.flattenPlistValue(v)
		})
	}
}

func (p *bplistGenerator) indexForPlistValue(pval cf.Value) (uint64, bool) {
	v, ok := p.objmap[pval.Hash()]
	return v, ok
}

func (p *bplistGenerator) generateDocument(root cf.Value) {
	p.objtable = make([]cf.Value, 0, 16)
	p.objmap = make(map[interface{}]uint64)
	p.flattenPlistValue(root)

	p.trailer.NumObjects = uint64(len(p.objtable))
	p.trailer.ObjectRefSize = uint8(bplistMinimumIntSize(p.trailer.NumObjects))

	p.writer.Write([]byte("bplist00"))

	offtable := make([]uint64, p.trailer.NumObjects)
	for i, pval := range p.objtable {
		offtable[i] = uint64(p.writer.BytesWritten())
		p.writePlistValue(pval)
	}

	p.trailer.OffsetIntSize = uint8(bplistMinimumIntSize(uint64(p.writer.BytesWritten())))
	p.trailer.TopObject = p.objmap[root.Hash()]
	p.trailer.OffsetTableOffset = uint64(p.writer.BytesWritten())

	for _, offset := range offtable {
		p.writeSizedInt(offset, int(p.trailer.OffsetIntSize))
	}

	binary.Write(p.writer, binary.BigEndian, p.trailer)
}

func (p *bplistGenerator) writePlistValue(pval cf.Value) {
	if pval == nil {
		return
	}

	switch pval := pval.(type) {
	case *cf.Dictionary:
		p.writeDictionaryTag(pval)
	case cf.Array:
		p.writeArrayTag(pval)
	case cf.String:
		p.writeStringTag(string(pval))
<<<<<<< HEAD
	case *cf.Number:
		p.writeIntTag(pval.Value)
	case *cf.Real:
		if pval.Wide {
			p.writeRealTag(pval.Value, 64)
=======
	case *cfNumber:
		p.writeIntTag(pval.signed, pval.value)
	case *cfReal:
		if pval.wide {
			p.writeRealTag(pval.value, 64)
>>>>>>> a43036ad
		} else {
			p.writeRealTag(pval.Value, 32)
		}
	case cf.Boolean:
		p.writeBoolTag(bool(pval))
	case cf.Data:
		p.writeDataTag([]byte(pval))
	case cf.Date:
		p.writeDateTag(time.Time(pval))
	case cf.UID:
		p.writeUIDTag(UID(pval))
	default:
		panic(fmt.Errorf("unknown plist type %t", pval))
	}
}

func (p *bplistGenerator) writeSizedInt(n uint64, nbytes int) {
	var val interface{}
	switch nbytes {
	case 1:
		val = uint8(n)
	case 2:
		val = uint16(n)
	case 4:
		val = uint32(n)
	case 8:
		val = n
	default:
		panic(errors.New("illegal integer size"))
	}
	binary.Write(p.writer, binary.BigEndian, val)
}

func (p *bplistGenerator) writeBoolTag(v bool) {
	tag := uint8(bpTagBoolFalse)
	if v {
		tag = bpTagBoolTrue
	}
	binary.Write(p.writer, binary.BigEndian, tag)
}

func (p *bplistGenerator) writeIntTag(signed bool, n uint64) {
	var tag uint8
	var val interface{}
	switch {
	case n <= uint64(0xff):
		val = uint8(n)
		tag = bpTagInteger | 0x0
	case n <= uint64(0xffff):
		val = uint16(n)
		tag = bpTagInteger | 0x1
	case n <= uint64(0xffffffff):
		val = uint32(n)
		tag = bpTagInteger | 0x2
	case n > uint64(0x7fffffffffffffff) && !signed:
		// 64-bit values are always *signed* in format 00.
		// Any unsigned value that doesn't intersect with the signed
		// range must be sign-extended and stored as a SInt128
		val = n
		tag = bpTagInteger | 0x4
	default:
		val = n
		tag = bpTagInteger | 0x3
	}

	binary.Write(p.writer, binary.BigEndian, tag)
	if tag&0xF == 0x4 {
		// SInt128; in the absence of true 128-bit integers in Go,
		// we'll just fake the top half. We only got here because
		// we had an unsigned 64-bit int that didn't fit,
		// so sign extend it with zeroes.
		binary.Write(p.writer, binary.BigEndian, uint64(0))
	}
	binary.Write(p.writer, binary.BigEndian, val)
}

func (p *bplistGenerator) writeUIDTag(u UID) {
	nbytes := bplistMinimumIntSize(uint64(u))
	tag := uint8(bpTagUID | (nbytes - 1))

	binary.Write(p.writer, binary.BigEndian, tag)
	p.writeSizedInt(uint64(u), nbytes)
}

func (p *bplistGenerator) writeRealTag(n float64, bits int) {
	var tag uint8 = bpTagReal | 0x3
	var val interface{} = n
	if bits == 32 {
		val = float32(n)
		tag = bpTagReal | 0x2
	}

	binary.Write(p.writer, binary.BigEndian, tag)
	binary.Write(p.writer, binary.BigEndian, val)
}

func (p *bplistGenerator) writeDateTag(t time.Time) {
	tag := uint8(bpTagDate) | 0x3
	val := float64(t.In(time.UTC).UnixNano()) / float64(time.Second)
	val -= 978307200 // Adjust to Apple Epoch

	binary.Write(p.writer, binary.BigEndian, tag)
	binary.Write(p.writer, binary.BigEndian, val)
}

func (p *bplistGenerator) writeCountedTag(tag uint8, count uint64) {
	marker := tag
	if count >= 0xF {
		marker |= 0xF
	} else {
		marker |= uint8(count)
	}

	binary.Write(p.writer, binary.BigEndian, marker)

	if count >= 0xF {
		p.writeIntTag(false, count)
	}
}

func (p *bplistGenerator) writeDataTag(data []byte) {
	p.writeCountedTag(bpTagData, uint64(len(data)))
	binary.Write(p.writer, binary.BigEndian, data)
}

func (p *bplistGenerator) writeStringTag(str string) {
	for _, r := range str {
		if r > 0x7F {
			utf16Runes := utf16.Encode([]rune(str))
			p.writeCountedTag(bpTagUTF16String, uint64(len(utf16Runes)))
			binary.Write(p.writer, binary.BigEndian, utf16Runes)
			return
		}
	}

	p.writeCountedTag(bpTagASCIIString, uint64(len(str)))
	binary.Write(p.writer, binary.BigEndian, []byte(str))
}

func (p *bplistGenerator) writeDictionaryTag(dict *cf.Dictionary) {
	// assumption: sorted already; flattenPlistValue did this.
	cnt := dict.Len()
	p.writeCountedTag(bpTagDictionary, uint64(cnt))
	vals := make([]uint64, cnt*2)
	dict.Range(func(i int, k string, v cf.Value) {
		keyIdx, ok := p.objmap[cf.String(k).Hash()]
		if !ok {
			panic(errors.New("failed to find key " + k + " in object map during serialization"))
		}

		// invariant: values have already been "uniqued"
		objIdx, ok := p.indexForPlistValue(v)
		if !ok {
			panic(errors.New("failed to find value in object map during serialization"))
		}

		vals[i] = keyIdx
		vals[i+cnt] = objIdx
	})

	for _, v := range vals {
		p.writeSizedInt(v, int(p.trailer.ObjectRefSize))
	}
}

func (p *bplistGenerator) writeArrayTag(arr []cf.Value) {
	p.writeCountedTag(bpTagArray, uint64(len(arr)))
	for _, v := range arr {
		objIdx, ok := p.indexForPlistValue(v)
		if !ok {
			panic(errors.New("failed to find value in object map during serialization"))
		}

		p.writeSizedInt(objIdx, int(p.trailer.ObjectRefSize))
	}
}

func (p *bplistGenerator) Indent(i string) {
	// There's nothing to indent.
}

func newBplistGenerator(w io.Writer) *bplistGenerator {
	return &bplistGenerator{
		writer: &countedWriter{Writer: mustWriter{w}},
	}
}<|MERGE_RESOLUTION|>--- conflicted
+++ resolved
@@ -110,19 +110,11 @@
 		p.writeArrayTag(pval)
 	case cf.String:
 		p.writeStringTag(string(pval))
-<<<<<<< HEAD
 	case *cf.Number:
-		p.writeIntTag(pval.Value)
+		p.writeIntTag(pval.Signed, pval.Value)
 	case *cf.Real:
 		if pval.Wide {
 			p.writeRealTag(pval.Value, 64)
-=======
-	case *cfNumber:
-		p.writeIntTag(pval.signed, pval.value)
-	case *cfReal:
-		if pval.wide {
-			p.writeRealTag(pval.value, 64)
->>>>>>> a43036ad
 		} else {
 			p.writeRealTag(pval.Value, 32)
 		}
